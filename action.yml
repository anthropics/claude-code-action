name: "Claude Code Action v1.0"
description: "Flexible GitHub automation platform with Claude. Auto-detects mode based on event type: PR reviews, @claude mentions, or custom automation."
branding:
  icon: "at-sign"
  color: "orange"

inputs:
  trigger_phrase:
    description: "The trigger phrase to look for in comments or issue body"
    required: false
    default: "@claude"
  assignee_trigger:
    description: "The assignee username that triggers the action (e.g. @claude)"
    required: false
  label_trigger:
    description: "The label that triggers the action (e.g. claude)"
    required: false
    default: "claude"
  base_branch:
    description: "The branch to use as the base/source when creating new branches (defaults to repository default branch)"
    required: false
  branch_prefix:
    description: "The prefix to use for Claude branches (defaults to 'claude/', use 'claude-' for dash format)"
    required: false
    default: "claude/"
  allowed_bots:
    description: "Comma-separated list of allowed bot usernames, or '*' to allow all bots. Empty string (default) allows no bots."
    required: false
    default: ""
  allowed_non_write_users:
    description: "Comma-separated list of usernames to allow without write permissions, or '*' to allow all users. Only works when github_token input is provided. WARNING: Use with extreme caution - this bypasses security checks and should only be used for workflows with very limited permissions (e.g., issue labeling)."
    required: false
    default: ""

  # Claude Code configuration
  prompt:
    description: "Instructions for Claude. Can be a direct prompt or custom template."
    required: false
    default: ""
  settings:
    description: "Claude Code settings as JSON string or path to settings JSON file"
    required: false
    default: ""

  # Auth configuration
  anthropic_api_key:
    description: "Anthropic API key (required for direct API, not needed for Bedrock/Vertex)"
    required: false
  claude_code_oauth_token:
    description: "Claude Code OAuth token (alternative to anthropic_api_key)"
    required: false
  github_token:
    description: "GitHub token with repo and pull request permissions (optional if using GitHub App)"
    required: false
  use_bedrock:
    description: "Use Amazon Bedrock with OIDC authentication instead of direct Anthropic API"
    required: false
    default: "false"
  use_vertex:
    description: "Use Google Vertex AI with OIDC authentication instead of direct Anthropic API"
    required: false
    default: "false"

  claude_args:
    description: "Additional arguments to pass directly to Claude CLI"
    required: false
    default: ""
  additional_permissions:
    description: "Additional GitHub permissions to request (e.g., 'actions: read')"
    required: false
    default: ""
  use_sticky_comment:
    description: "Use just one comment to deliver issue/PR comments"
    required: false
    default: "false"
  use_commit_signing:
    description: "Enable commit signing using GitHub's commit signature verification. When false, Claude uses standard git commands"
    required: false
    default: "false"
  bot_id:
    description: "GitHub user ID to use for git operations (defaults to Claude's bot ID)"
    required: false
    default: "41898282" # Claude's bot ID - see src/github/constants.ts
  bot_name:
    description: "GitHub username to use for git operations (defaults to Claude's bot name)"
    required: false
    default: "claude[bot]"
  track_progress:
    description: "Force tag mode with tracking comments for pull_request and issue events. Only applicable to pull_request (opened, synchronize, ready_for_review, reopened) and issue (opened, edited, labeled, assigned) events."
    required: false
    default: "false"
  experimental_allowed_domains:
    description: "Restrict network access to these domains only (newline-separated). If not set, no restrictions are applied. Provider domains are auto-detected."
    required: false
    default: ""
  path_to_claude_code_executable:
    description: "Optional path to a custom Claude Code executable. If provided, skips automatic installation and uses this executable instead. WARNING: Using an older version may cause problems if the action begins taking advantage of new Claude Code features. This input is typically not needed unless you're debugging something specific or have unique needs in your environment."
    required: false
    default: ""
  path_to_bun_executable:
    description: "Optional path to a custom Bun executable. If provided, skips automatic Bun installation and uses this executable instead. WARNING: Using an incompatible version may cause problems if the action requires specific Bun features. This input is typically not needed unless you're debugging something specific or have unique needs in your environment."
    required: false
    default: ""
<<<<<<< HEAD
  show_full_output:
    description: "Show full JSON output from Claude Code. WARNING: This outputs ALL Claude messages including tool execution results which may contain secrets, API keys, or other sensitive information. These logs are publicly visible in GitHub Actions. Only enable for debugging in non-sensitive environments."
    required: false
    default: "false"
=======
  plugins:
    description: "Newline-separated list of Claude Code plugin names to install (e.g., 'code-review@claude-code-plugins\nfeature-dev@claude-code-plugins')"
    required: false
    default: ""
  plugin_marketplaces:
    description: "Newline-separated list of Claude Code plugin marketplace Git URLs to install from (e.g., 'https://github.com/user/marketplace1.git\nhttps://github.com/user/marketplace2.git')"
    required: false
    default: ""
>>>>>>> f4d737af

outputs:
  execution_file:
    description: "Path to the Claude Code execution output file"
    value: ${{ steps.claude-code.outputs.execution_file }}
  branch_name:
    description: "The branch created by Claude Code for this execution"
    value: ${{ steps.prepare.outputs.CLAUDE_BRANCH }}
  github_token:
    description: "The GitHub token used by the action (Claude App token if available)"
    value: ${{ steps.prepare.outputs.github_token }}

runs:
  using: "composite"
  steps:
    - name: Install Bun
      if: inputs.path_to_bun_executable == ''
      uses: oven-sh/setup-bun@735343b667d3e6f658f44d0eca948eb6282f2b76 # https://github.com/oven-sh/setup-bun/releases/tag/v2.0.2
      with:
        bun-version: 1.2.11

    - name: Setup Custom Bun Path
      if: inputs.path_to_bun_executable != ''
      shell: bash
      run: |
        echo "Using custom Bun executable: ${{ inputs.path_to_bun_executable }}"
        # Add the directory containing the custom executable to PATH
        BUN_DIR=$(dirname "${{ inputs.path_to_bun_executable }}")
        echo "$BUN_DIR" >> "$GITHUB_PATH"

    - name: Install Dependencies
      shell: bash
      run: |
        cd ${GITHUB_ACTION_PATH}
        bun install

    - name: Prepare action
      id: prepare
      shell: bash
      run: |
        bun run ${GITHUB_ACTION_PATH}/src/entrypoints/prepare.ts
      env:
        MODE: ${{ inputs.mode }}
        PROMPT: ${{ inputs.prompt }}
        TRIGGER_PHRASE: ${{ inputs.trigger_phrase }}
        ASSIGNEE_TRIGGER: ${{ inputs.assignee_trigger }}
        LABEL_TRIGGER: ${{ inputs.label_trigger }}
        BASE_BRANCH: ${{ inputs.base_branch }}
        BRANCH_PREFIX: ${{ inputs.branch_prefix }}
        OVERRIDE_GITHUB_TOKEN: ${{ inputs.github_token }}
        ALLOWED_BOTS: ${{ inputs.allowed_bots }}
        ALLOWED_NON_WRITE_USERS: ${{ inputs.allowed_non_write_users }}
        GITHUB_RUN_ID: ${{ github.run_id }}
        USE_STICKY_COMMENT: ${{ inputs.use_sticky_comment }}
        DEFAULT_WORKFLOW_TOKEN: ${{ github.token }}
        USE_COMMIT_SIGNING: ${{ inputs.use_commit_signing }}
        BOT_ID: ${{ inputs.bot_id }}
        BOT_NAME: ${{ inputs.bot_name }}
        TRACK_PROGRESS: ${{ inputs.track_progress }}
        ADDITIONAL_PERMISSIONS: ${{ inputs.additional_permissions }}
        CLAUDE_ARGS: ${{ inputs.claude_args }}
        ALL_INPUTS: ${{ toJson(inputs) }}

    - name: Install Base Action Dependencies
      if: steps.prepare.outputs.contains_trigger == 'true'
      shell: bash
      run: |
        echo "Installing base-action dependencies..."
        cd ${GITHUB_ACTION_PATH}/base-action
        bun install
        echo "Base-action dependencies installed"
        cd -

        # Install Claude Code if no custom executable is provided
        if [ -z "${{ inputs.path_to_claude_code_executable }}" ]; then
          echo "Installing Claude Code..."
          curl -fsSL https://claude.ai/install.sh | bash -s 2.0.28
          echo "$HOME/.local/bin" >> "$GITHUB_PATH"
        else
          echo "Using custom Claude Code executable: ${{ inputs.path_to_claude_code_executable }}"
          # Add the directory containing the custom executable to PATH
          CLAUDE_DIR=$(dirname "${{ inputs.path_to_claude_code_executable }}")
          echo "$CLAUDE_DIR" >> "$GITHUB_PATH"
        fi

    - name: Setup Network Restrictions
      if: steps.prepare.outputs.contains_trigger == 'true' && inputs.experimental_allowed_domains != ''
      shell: bash
      run: |
        chmod +x ${GITHUB_ACTION_PATH}/scripts/setup-network-restrictions.sh
        ${GITHUB_ACTION_PATH}/scripts/setup-network-restrictions.sh
      env:
        EXPERIMENTAL_ALLOWED_DOMAINS: ${{ inputs.experimental_allowed_domains }}

    - name: Run Claude Code
      id: claude-code
      if: steps.prepare.outputs.contains_trigger == 'true'
      shell: bash
      run: |

        # Run the base-action
        bun run ${GITHUB_ACTION_PATH}/base-action/src/index.ts
      env:
        # Base-action inputs
        CLAUDE_CODE_ACTION: "1"
        INPUT_PROMPT_FILE: ${{ runner.temp }}/claude-prompts/claude-prompt.txt
        INPUT_SETTINGS: ${{ inputs.settings }}
        INPUT_CLAUDE_ARGS: ${{ steps.prepare.outputs.claude_args }}
        INPUT_EXPERIMENTAL_SLASH_COMMANDS_DIR: ${{ github.action_path }}/slash-commands
        INPUT_ACTION_INPUTS_PRESENT: ${{ steps.prepare.outputs.action_inputs_present }}
        INPUT_PATH_TO_CLAUDE_CODE_EXECUTABLE: ${{ inputs.path_to_claude_code_executable }}
        INPUT_PATH_TO_BUN_EXECUTABLE: ${{ inputs.path_to_bun_executable }}
<<<<<<< HEAD
        INPUT_SHOW_FULL_OUTPUT: ${{ inputs.show_full_output }}
=======
        INPUT_PLUGINS: ${{ inputs.plugins }}
        INPUT_PLUGIN_MARKETPLACES: ${{ inputs.plugin_marketplaces }}
>>>>>>> f4d737af

        # Model configuration
        GITHUB_TOKEN: ${{ steps.prepare.outputs.GITHUB_TOKEN }}
        NODE_VERSION: ${{ env.NODE_VERSION }}
        DETAILED_PERMISSION_MESSAGES: "1"

        # Provider configuration
        ANTHROPIC_API_KEY: ${{ inputs.anthropic_api_key }}
        CLAUDE_CODE_OAUTH_TOKEN: ${{ inputs.claude_code_oauth_token }}
        ANTHROPIC_BASE_URL: ${{ env.ANTHROPIC_BASE_URL }}
        ANTHROPIC_CUSTOM_HEADERS: ${{ env.ANTHROPIC_CUSTOM_HEADERS }}
        CLAUDE_CODE_USE_BEDROCK: ${{ inputs.use_bedrock == 'true' && '1' || '' }}
        CLAUDE_CODE_USE_VERTEX: ${{ inputs.use_vertex == 'true' && '1' || '' }}

        # AWS configuration
        AWS_REGION: ${{ env.AWS_REGION }}
        AWS_ACCESS_KEY_ID: ${{ env.AWS_ACCESS_KEY_ID }}
        AWS_SECRET_ACCESS_KEY: ${{ env.AWS_SECRET_ACCESS_KEY }}
        AWS_SESSION_TOKEN: ${{ env.AWS_SESSION_TOKEN }}
        ANTHROPIC_BEDROCK_BASE_URL: ${{ env.ANTHROPIC_BEDROCK_BASE_URL || (env.AWS_REGION && format('https://bedrock-runtime.{0}.amazonaws.com', env.AWS_REGION)) }}

        # GCP configuration
        ANTHROPIC_VERTEX_PROJECT_ID: ${{ env.ANTHROPIC_VERTEX_PROJECT_ID }}
        CLOUD_ML_REGION: ${{ env.CLOUD_ML_REGION }}
        GOOGLE_APPLICATION_CREDENTIALS: ${{ env.GOOGLE_APPLICATION_CREDENTIALS }}
        ANTHROPIC_VERTEX_BASE_URL: ${{ env.ANTHROPIC_VERTEX_BASE_URL }}

        # Model-specific regions for Vertex
        VERTEX_REGION_CLAUDE_3_5_HAIKU: ${{ env.VERTEX_REGION_CLAUDE_3_5_HAIKU }}
        VERTEX_REGION_CLAUDE_3_5_SONNET: ${{ env.VERTEX_REGION_CLAUDE_3_5_SONNET }}
        VERTEX_REGION_CLAUDE_3_7_SONNET: ${{ env.VERTEX_REGION_CLAUDE_3_7_SONNET }}

    - name: Update comment with job link
      if: steps.prepare.outputs.contains_trigger == 'true' && steps.prepare.outputs.claude_comment_id && always()
      shell: bash
      run: |
        bun run ${GITHUB_ACTION_PATH}/src/entrypoints/update-comment-link.ts
      env:
        REPOSITORY: ${{ github.repository }}
        PR_NUMBER: ${{ github.event.issue.number || github.event.pull_request.number }}
        CLAUDE_COMMENT_ID: ${{ steps.prepare.outputs.claude_comment_id }}
        GITHUB_RUN_ID: ${{ github.run_id }}
        GITHUB_TOKEN: ${{ steps.prepare.outputs.GITHUB_TOKEN }}
        GITHUB_EVENT_NAME: ${{ github.event_name }}
        TRIGGER_COMMENT_ID: ${{ github.event.comment.id }}
        CLAUDE_BRANCH: ${{ steps.prepare.outputs.CLAUDE_BRANCH }}
        IS_PR: ${{ github.event.issue.pull_request != null || github.event_name == 'pull_request_target' || github.event_name == 'pull_request_review_comment' }}
        BASE_BRANCH: ${{ steps.prepare.outputs.BASE_BRANCH }}
        CLAUDE_SUCCESS: ${{ steps.claude-code.outputs.conclusion == 'success' }}
        OUTPUT_FILE: ${{ steps.claude-code.outputs.execution_file || '' }}
        TRIGGER_USERNAME: ${{ github.event.comment.user.login || github.event.issue.user.login || github.event.pull_request.user.login || github.event.sender.login || github.triggering_actor || github.actor || '' }}
        PREPARE_SUCCESS: ${{ steps.prepare.outcome == 'success' }}
        PREPARE_ERROR: ${{ steps.prepare.outputs.prepare_error || '' }}
        USE_STICKY_COMMENT: ${{ inputs.use_sticky_comment }}
        USE_COMMIT_SIGNING: ${{ inputs.use_commit_signing }}
        TRACK_PROGRESS: ${{ inputs.track_progress }}

    - name: Display Claude Code Report
      if: steps.prepare.outputs.contains_trigger == 'true' && steps.claude-code.outputs.execution_file != ''
      shell: bash
      run: |
        # Try to format the turns, but if it fails, dump the raw JSON
        if bun run ${{ github.action_path }}/src/entrypoints/format-turns.ts "${{ steps.claude-code.outputs.execution_file }}" >> $GITHUB_STEP_SUMMARY 2>/dev/null; then
          echo "Successfully formatted Claude Code report"
        else
          echo "## Claude Code Report (Raw Output)" >> $GITHUB_STEP_SUMMARY
          echo "" >> $GITHUB_STEP_SUMMARY
          echo "Failed to format output (please report). Here's the raw JSON:" >> $GITHUB_STEP_SUMMARY
          echo "" >> $GITHUB_STEP_SUMMARY
          echo '```json' >> $GITHUB_STEP_SUMMARY
          cat "${{ steps.claude-code.outputs.execution_file }}" >> $GITHUB_STEP_SUMMARY
          echo '```' >> $GITHUB_STEP_SUMMARY
        fi

    - name: Revoke app token
      if: always() && inputs.github_token == '' && steps.prepare.outputs.skipped_due_to_workflow_validation_mismatch != 'true'
      shell: bash
      run: |
        curl -L \
          -X DELETE \
          -H "Accept: application/vnd.github+json" \
          -H "Authorization: Bearer ${{ steps.prepare.outputs.GITHUB_TOKEN }}" \
          -H "X-GitHub-Api-Version: 2022-11-28" \
          ${GITHUB_API_URL:-https://api.github.com}/installation/token<|MERGE_RESOLUTION|>--- conflicted
+++ resolved
@@ -101,12 +101,10 @@
     description: "Optional path to a custom Bun executable. If provided, skips automatic Bun installation and uses this executable instead. WARNING: Using an incompatible version may cause problems if the action requires specific Bun features. This input is typically not needed unless you're debugging something specific or have unique needs in your environment."
     required: false
     default: ""
-<<<<<<< HEAD
   show_full_output:
     description: "Show full JSON output from Claude Code. WARNING: This outputs ALL Claude messages including tool execution results which may contain secrets, API keys, or other sensitive information. These logs are publicly visible in GitHub Actions. Only enable for debugging in non-sensitive environments."
     required: false
     default: "false"
-=======
   plugins:
     description: "Newline-separated list of Claude Code plugin names to install (e.g., 'code-review@claude-code-plugins\nfeature-dev@claude-code-plugins')"
     required: false
@@ -115,7 +113,6 @@
     description: "Newline-separated list of Claude Code plugin marketplace Git URLs to install from (e.g., 'https://github.com/user/marketplace1.git\nhttps://github.com/user/marketplace2.git')"
     required: false
     default: ""
->>>>>>> f4d737af
 
 outputs:
   execution_file:
@@ -228,12 +225,9 @@
         INPUT_ACTION_INPUTS_PRESENT: ${{ steps.prepare.outputs.action_inputs_present }}
         INPUT_PATH_TO_CLAUDE_CODE_EXECUTABLE: ${{ inputs.path_to_claude_code_executable }}
         INPUT_PATH_TO_BUN_EXECUTABLE: ${{ inputs.path_to_bun_executable }}
-<<<<<<< HEAD
         INPUT_SHOW_FULL_OUTPUT: ${{ inputs.show_full_output }}
-=======
         INPUT_PLUGINS: ${{ inputs.plugins }}
         INPUT_PLUGIN_MARKETPLACES: ${{ inputs.plugin_marketplaces }}
->>>>>>> f4d737af
 
         # Model configuration
         GITHUB_TOKEN: ${{ steps.prepare.outputs.GITHUB_TOKEN }}
