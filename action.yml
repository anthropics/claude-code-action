--- conflicted
+++ resolved
@@ -105,11 +105,7 @@
     - name: Run Claude Code
       id: claude-code
       if: steps.prepare.outputs.contains_trigger == 'true'
-<<<<<<< HEAD
       uses: starup-ai-pj/claude-code-base-action@main
-=======
-      uses: anthropics/claude-code-base-action@79b8cfc932eb13806c23905842145e6f05c89e2e # v0.0.13
->>>>>>> 9b50f473
       with:
         prompt_file: ${{ runner.temp }}/claude-prompts/claude-prompt.txt
         allowed_tools: ${{ env.ALLOWED_TOOLS }}
