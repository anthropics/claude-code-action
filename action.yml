--- conflicted
+++ resolved
@@ -19,17 +19,14 @@
   base_branch:
     description: "The branch to use as the base/source when creating new branches (defaults to repository default branch)"
     required: false
-<<<<<<< HEAD
+  branch_prefix:
+    description: "The prefix to use for Claude branches (defaults to 'claude/', use 'claude-' for dash format)"
+    required: false
+    default: "claude/"
   auto_create_pr:
     description: "Automatically create a pull request when working on issues (defaults to false)"
     required: false
     default: "false"
-=======
-  branch_prefix:
-    description: "The prefix to use for Claude branches (defaults to 'claude/', use 'claude-' for dash format)"
-    required: false
-    default: "claude/"
->>>>>>> 91c510a7
 
   # Claude Code configuration
   model:
@@ -115,11 +112,8 @@
         ASSIGNEE_TRIGGER: ${{ inputs.assignee_trigger }}
         LABEL_TRIGGER: ${{ inputs.label_trigger }}
         BASE_BRANCH: ${{ inputs.base_branch }}
-<<<<<<< HEAD
+        BRANCH_PREFIX: ${{ inputs.branch_prefix }}
         AUTO_CREATE_PR: ${{ inputs.auto_create_pr }}
-=======
-        BRANCH_PREFIX: ${{ inputs.branch_prefix }}
->>>>>>> 91c510a7
         ALLOWED_TOOLS: ${{ inputs.allowed_tools }}
         DISALLOWED_TOOLS: ${{ inputs.disallowed_tools }}
         CUSTOM_INSTRUCTIONS: ${{ inputs.custom_instructions }}
