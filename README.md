![Claude Code Action responding to a comment](https://github.com/user-attachments/assets/1d60c2e9-82ed-4ee5-b749-f9e021c85f4d)

# Claude Code Action

A general-purpose [Claude Code](https://claude.ai/code) action for GitHub PRs and issues that can answer questions and implement code changes. This action listens for a trigger phrase in comments and activates Claude act on the request. It supports multiple authentication methods including Anthropic direct API, Amazon Bedrock, and Google Vertex AI.

## Features

- 🤖 **Interactive Code Assistant**: Claude can answer questions about code, architecture, and programming
- 🔍 **Code Review**: Analyzes PR changes and suggests improvements
- ✨ **Code Implementation**: Can implement simple fixes, refactoring, and even new features
- 💬 **PR/Issue Integration**: Works seamlessly with GitHub comments and PR reviews
- 🛠️ **Flexible Tool Access**: Access to GitHub APIs and file operations (additional tools can be enabled via configuration)
- 📋 **Progress Tracking**: Visual progress indicators with checkboxes that dynamically update as Claude completes tasks
- 🏃 **Runs on Your Infrastructure**: The action executes entirely on your own GitHub runner (Anthropic API calls go to your chosen provider)

## Quickstart

The easiest way to set up this action is through [Claude Code](https://claude.ai/code) in the terminal. Just open `claude` and run `/install-github-app`.

This command will guide you through setting up the GitHub app and required secrets.

**Note**:

- You must be a repository admin to install the GitHub app and add secrets
- This quickstart method is only available for direct Anthropic API users. If you're using AWS Bedrock, please see the instructions below.

### Manual Setup (Direct API)

**Requirements**: You must be a repository admin to complete these steps.

1. Install the Claude GitHub app to your repository: https://github.com/apps/claude
2. Add authentication to your repository secrets ([Learn how to use secrets in GitHub Actions](https://docs.github.com/en/actions/security-for-github-actions/security-guides/using-secrets-in-github-actions)):
   - Either `ANTHROPIC_API_KEY` for API key authentication
   - Or `CLAUDE_CODE_OAUTH_TOKEN` for OAuth token authentication (Pro and Max users can generate this by running `claude setup-token` locally)
3. Copy the workflow file from [`examples/claude.yml`](./examples/claude.yml) into your repository's `.github/workflows/`

### Using a Custom GitHub App

If you prefer not to install the official Claude app, you can create your own GitHub App to use with this action. This gives you complete control over permissions and access.

**When you may want to use a custom GitHub App:**

- You need more restrictive permissions than the official app
- Organization policies prevent installing third-party apps
- You're using AWS Bedrock or Google Vertex AI

**Steps to create and use a custom GitHub App:**

1. **Create a new GitHub App:**

   - Go to https://github.com/settings/apps (for personal apps) or your organization's settings
   - Click "New GitHub App"
   - Configure the app with these minimum permissions:
     - **Repository permissions:**
       - Contents: Read & Write
       - Issues: Read & Write
       - Pull requests: Read & Write
     - **Account permissions:** None required
   - Set "Where can this GitHub App be installed?" to your preference
   - Create the app

2. **Generate and download a private key:**

   - After creating the app, scroll down to "Private keys"
   - Click "Generate a private key"
   - Download the `.pem` file (keep this secure!)

3. **Install the app on your repository:**

   - Go to the app's settings page
   - Click "Install App"
   - Select the repositories where you want to use Claude

4. **Add the app credentials to your repository secrets:**

   - Go to your repository's Settings → Secrets and variables → Actions
   - Add these secrets:
     - `APP_ID`: Your GitHub App's ID (found in the app settings)
     - `APP_PRIVATE_KEY`: The contents of the downloaded `.pem` file

5. **Update your workflow to use the custom app:**

   ```yaml
   name: Claude with Custom App
   on:
     issue_comment:
       types: [created]
     # ... other triggers

   jobs:
     claude-response:
       runs-on: ubuntu-latest
       steps:
         # Generate a token from your custom app
         - name: Generate GitHub App token
           id: app-token
           uses: actions/create-github-app-token@v1
           with:
             app-id: ${{ secrets.APP_ID }}
             private-key: ${{ secrets.APP_PRIVATE_KEY }}

         # Use Claude with your custom app's token
         - uses: anthropics/claude-code-action@beta
           with:
             anthropic_api_key: ${{ secrets.ANTHROPIC_API_KEY }}
             github_token: ${{ steps.app-token.outputs.token }}
             # ... other configuration
   ```

**Important notes:**

- The custom app must have read/write permissions for Issues, Pull Requests, and Contents
- Your app's token will have the exact permissions you configured, nothing more

For more information on creating GitHub Apps, see the [GitHub documentation](https://docs.github.com/en/apps/creating-github-apps).

## 📚 FAQ

Having issues or questions? Check out our [Frequently Asked Questions](./FAQ.md) for solutions to common problems and detailed explanations of Claude's capabilities and limitations.

## Usage

Add a workflow file to your repository (e.g., `.github/workflows/claude.yml`):

```yaml
name: Claude Assistant
on:
  issue_comment:
    types: [created]
  pull_request_review_comment:
    types: [created]
  issues:
    types: [opened, assigned, labeled]
  pull_request_review:
    types: [submitted]

jobs:
  claude-response:
    runs-on: ubuntu-latest
    steps:
      - uses: anthropics/claude-code-action@beta
        with:
          anthropic_api_key: ${{ secrets.ANTHROPIC_API_KEY }}
          # Or use OAuth token instead:
          # claude_code_oauth_token: ${{ secrets.CLAUDE_CODE_OAUTH_TOKEN }}
          github_token: ${{ secrets.GITHUB_TOKEN }}
          # Optional: set execution mode (default: tag)
          # mode: "tag"
          # Optional: add custom trigger phrase (default: @claude)
          # trigger_phrase: "/claude"
          # Optional: add assignee trigger for issues
          # assignee_trigger: "claude"
<<<<<<< HEAD
          # Optional: allow specific bots to trigger the action
          # allowed_bots: "dependabot[bot],renovate[bot]"
          # Or allow all bots:
          # allowed_bots: "*"
=======
          # Optional: add label trigger for issues
          # label_trigger: "claude"
>>>>>>> 7c5a98d5
          # Optional: add custom environment variables (YAML format)
          # claude_env: |
          #   NODE_ENV: test
          #   DEBUG: true
          #   API_URL: https://api.example.com
          # Optional: limit the number of conversation turns
          # max_turns: "5"
          # Optional: grant additional permissions (requires corresponding GitHub token permissions)
          # additional_permissions: |
          #   actions: read
```

## Inputs

<<<<<<< HEAD
| Input                 | Description                                                                                                          | Required | Default   |
| --------------------- | -------------------------------------------------------------------------------------------------------------------- | -------- | --------- |
| `anthropic_api_key`   | Anthropic API key (required for direct API, not needed for Bedrock/Vertex)                                           | No\*     | -         |
| `direct_prompt`       | Direct prompt for Claude to execute automatically without needing a trigger (for automated workflows)                | No       | -         |
| `max_turns`           | Maximum number of conversation turns Claude can take (limits back-and-forth exchanges)                               | No       | -         |
| `timeout_minutes`     | Timeout in minutes for execution                                                                                     | No       | `30`      |
| `github_token`        | GitHub token for Claude to operate with. **Only include this if you're connecting a custom GitHub app of your own!** | No       | -         |
| `model`               | Model to use (provider-specific format required for Bedrock/Vertex)                                                  | No       | -         |
| `anthropic_model`     | **DEPRECATED**: Use `model` instead. Kept for backward compatibility.                                                | No       | -         |
| `use_bedrock`         | Use Amazon Bedrock with OIDC authentication instead of direct Anthropic API                                          | No       | `false`   |
| `use_vertex`          | Use Google Vertex AI with OIDC authentication instead of direct Anthropic API                                        | No       | `false`   |
| `allowed_tools`       | Additional tools for Claude to use (the base GitHub tools will always be included)                                   | No       | ""        |
| `disallowed_tools`    | Tools that Claude should never use                                                                                   | No       | ""        |
| `custom_instructions` | Additional custom instructions to include in the prompt for Claude                                                   | No       | ""        |
| `mcp_config`          | Additional MCP configuration (JSON string) that merges with the built-in GitHub MCP servers                          | No       | ""        |
| `assignee_trigger`    | The assignee username that triggers the action (e.g. @claude). Only used for issue assignment                        | No       | -         |
| `trigger_phrase`      | The trigger phrase to look for in comments, issue/PR bodies, and issue titles                                        | No       | `@claude` |
| `allowed_bots`        | Comma-separated list of bot usernames allowed to trigger the action, or `*` to allow all bots. By default, bot triggers are disabled. | No       | ""        |
| `claude_env`          | Custom environment variables to pass to Claude Code execution (YAML format)                                          | No       | ""        |
=======
| Input                          | Description                                                                                                            | Required | Default   |
| ------------------------------ | ---------------------------------------------------------------------------------------------------------------------- | -------- | --------- |
| `mode`                         | Execution mode: 'tag' (default - triggered by mentions/assignments), 'agent' (for automation with no trigger checking) | No       | `tag`     |
| `anthropic_api_key`            | Anthropic API key (required for direct API, not needed for Bedrock/Vertex)                                             | No\*     | -         |
| `claude_code_oauth_token`      | Claude Code OAuth token (alternative to anthropic_api_key)                                                             | No\*     | -         |
| `direct_prompt`                | Direct prompt for Claude to execute automatically without needing a trigger (for automated workflows)                  | No       | -         |
| `override_prompt`              | Complete replacement of Claude's prompt with custom template (supports variable substitution)                          | No       | -         |
| `base_branch`                  | The base branch to use for creating new branches (e.g., 'main', 'develop')                                             | No       | -         |
| `max_turns`                    | Maximum number of conversation turns Claude can take (limits back-and-forth exchanges)                                 | No       | -         |
| `timeout_minutes`              | Timeout in minutes for execution                                                                                       | No       | `30`      |
| `use_sticky_comment`           | Use just one comment to deliver PR comments (only applies for pull_request event workflows)                            | No       | `false`   |
| `github_token`                 | GitHub token for Claude to operate with. **Only include this if you're connecting a custom GitHub app of your own!**   | No       | -         |
| `model`                        | Model to use (provider-specific format required for Bedrock/Vertex)                                                    | No       | -         |
| `fallback_model`               | Enable automatic fallback to specified model when primary model is unavailable                                         | No       | -         |
| `anthropic_model`              | **DEPRECATED**: Use `model` instead. Kept for backward compatibility.                                                  | No       | -         |
| `use_bedrock`                  | Use Amazon Bedrock with OIDC authentication instead of direct Anthropic API                                            | No       | `false`   |
| `use_vertex`                   | Use Google Vertex AI with OIDC authentication instead of direct Anthropic API                                          | No       | `false`   |
| `allowed_tools`                | Additional tools for Claude to use (the base GitHub tools will always be included)                                     | No       | ""        |
| `disallowed_tools`             | Tools that Claude should never use                                                                                     | No       | ""        |
| `custom_instructions`          | Additional custom instructions to include in the prompt for Claude                                                     | No       | ""        |
| `mcp_config`                   | Additional MCP configuration (JSON string) that merges with the built-in GitHub MCP servers                            | No       | ""        |
| `assignee_trigger`             | The assignee username that triggers the action (e.g. @claude). Only used for issue assignment                          | No       | -         |
| `label_trigger`                | The label name that triggers the action when applied to an issue (e.g. "claude")                                       | No       | -         |
| `trigger_phrase`               | The trigger phrase to look for in comments, issue/PR bodies, and issue titles                                          | No       | `@claude` |
| `branch_prefix`                | The prefix to use for Claude branches (defaults to 'claude/', use 'claude-' for dash format)                           | No       | `claude/` |
| `claude_env`                   | Custom environment variables to pass to Claude Code execution (YAML format)                                            | No       | ""        |
| `settings`                     | Claude Code settings as JSON string or path to settings JSON file                                                      | No       | ""        |
| `additional_permissions`       | Additional permissions to enable. Currently supports 'actions: read' for viewing workflow results                      | No       | ""        |
| `experimental_allowed_domains` | Restrict network access to these domains only (newline-separated).                                                     | No       | ""        |
| `use_commit_signing`           | Enable commit signing using GitHub's commit signature verification. When false, Claude uses standard git commands      | No       | `false`   |
>>>>>>> 7c5a98d5

\*Required when using direct Anthropic API (default and when not using Bedrock or Vertex)

> **Note**: This action is currently in beta. Features and APIs may change as we continue to improve the integration.

## Execution Modes

The action supports two execution modes, each optimized for different use cases:

### Tag Mode (Default)

The traditional implementation mode that responds to @claude mentions, issue assignments, or labels.

- **Triggers**: `@claude` mentions, issue assignment, label application
- **Features**: Creates tracking comments with progress checkboxes, full implementation capabilities
- **Use case**: General-purpose code implementation and Q&A

```yaml
- uses: anthropics/claude-code-action@beta
  with:
    anthropic_api_key: ${{ secrets.ANTHROPIC_API_KEY }}
    # mode: tag is the default
```

### Agent Mode

For automation and scheduled tasks without trigger checking.

- **Triggers**: Always runs (no trigger checking)
- **Features**: Perfect for scheduled tasks, works with `override_prompt`
- **Use case**: Maintenance tasks, automated reporting, scheduled checks

```yaml
- uses: anthropics/claude-code-action@beta
  with:
    mode: agent
    anthropic_api_key: ${{ secrets.ANTHROPIC_API_KEY }}
    override_prompt: |
      Check for outdated dependencies and create an issue if any are found.
```

See [`examples/claude-modes.yml`](./examples/claude-modes.yml) for complete examples of each mode.

### Using Custom MCP Configuration

The `mcp_config` input allows you to add custom MCP (Model Context Protocol) servers to extend Claude's capabilities. These servers merge with the built-in GitHub MCP servers.

#### Basic Example: Adding a Sequential Thinking Server

```yaml
- uses: anthropics/claude-code-action@beta
  with:
    anthropic_api_key: ${{ secrets.ANTHROPIC_API_KEY }}
    mcp_config: |
      {
        "mcpServers": {
          "sequential-thinking": {
            "command": "npx",
            "args": [
              "-y",
              "@modelcontextprotocol/server-sequential-thinking"
            ]
          }
        }
      }
    allowed_tools: "mcp__sequential-thinking__sequentialthinking" # Important: Each MCP tool from your server must be listed here, comma-separated
    # ... other inputs
```

#### Passing Secrets to MCP Servers

For MCP servers that require sensitive information like API keys or tokens, use GitHub Secrets in the environment variables:

```yaml
- uses: anthropics/claude-code-action@beta
  with:
    anthropic_api_key: ${{ secrets.ANTHROPIC_API_KEY }}
    mcp_config: |
      {
        "mcpServers": {
          "custom-api-server": {
            "command": "npx",
            "args": ["-y", "@example/api-server"],
            "env": {
              "API_KEY": "${{ secrets.CUSTOM_API_KEY }}",
              "BASE_URL": "https://api.example.com"
            }
          }
        }
      }
    # ... other inputs
```

#### Using Python MCP Servers with uv

For Python-based MCP servers managed with `uv`, you need to specify the directory containing your server:

```yaml
- uses: anthropics/claude-code-action@beta
  with:
    anthropic_api_key: ${{ secrets.ANTHROPIC_API_KEY }}
    mcp_config: |
      {
        "mcpServers": {
          "my-python-server": {
            "type": "stdio",
            "command": "uv",
            "args": [
              "--directory",
              "${{ github.workspace }}/path/to/server/",
              "run",
              "server_file.py"
            ]
          }
        }
      }
    allowed_tools: "my-python-server__<tool_name>" # Replace <tool_name> with your server's tool names
    # ... other inputs
```

For example, if your Python MCP server is at `mcp_servers/weather.py`, you would use:

```yaml
"args":
  ["--directory", "${{ github.workspace }}/mcp_servers/", "run", "weather.py"]
```

**Important**:

- Always use GitHub Secrets (`${{ secrets.SECRET_NAME }}`) for sensitive values like API keys, tokens, or passwords. Never hardcode secrets directly in the workflow file.
- Your custom servers will override any built-in servers with the same name.

## Examples

### Ways to Tag @claude

These examples show how to interact with Claude using comments in PRs and issues. By default, Claude will be triggered anytime you mention `@claude`, but you can customize the exact trigger phrase using the `trigger_phrase` input in the workflow.

Claude will see the full PR context, including any comments.

#### Ask Questions

Add a comment to a PR or issue:

```
@claude What does this function do and how could we improve it?
```

Claude will analyze the code and provide a detailed explanation with suggestions.

#### Request Fixes

Ask Claude to implement specific changes:

```
@claude Can you add error handling to this function?
```

#### Code Review

Get a thorough review:

```
@claude Please review this PR and suggest improvements
```

Claude will analyze the changes and provide feedback.

#### Fix Bugs from Screenshots

Upload a screenshot of a bug and ask Claude to fix it:

```
@claude Here's a screenshot of a bug I'm seeing [upload screenshot]. Can you fix it?
```

Claude can see and analyze images, making it easy to fix visual bugs or UI issues.

### Custom Automations

These examples show how to configure Claude to act automatically based on GitHub events, without requiring manual @mentions.

#### Supported GitHub Events

This action supports the following GitHub events ([learn more GitHub event triggers](https://docs.github.com/en/actions/writing-workflows/choosing-when-your-workflow-runs/events-that-trigger-workflows)):

- `pull_request` - When PRs are opened or synchronized
- `issue_comment` - When comments are created on issues or PRs
- `pull_request_comment` - When comments are made on PR diffs
- `issues` - When issues are opened or assigned
- `pull_request_review` - When PR reviews are submitted
- `pull_request_review_comment` - When comments are made on PR reviews
- `repository_dispatch` - Custom events triggered via API (coming soon)
- `workflow_dispatch` - Manual workflow triggers (coming soon)

#### Automated Documentation Updates

Automatically update documentation when specific files change (see [`examples/claude-pr-path-specific.yml`](./examples/claude-pr-path-specific.yml)):

```yaml
on:
  pull_request:
    paths:
      - "src/api/**/*.ts"

steps:
  - uses: anthropics/claude-code-action@beta
    with:
      direct_prompt: |
        Update the API documentation in README.md to reflect
        the changes made to the API endpoints in this PR.
```

When API files are modified, Claude automatically updates your README with the latest endpoint documentation and pushes the changes back to the PR, keeping your docs in sync with your code.

#### Author-Specific Code Reviews

Automatically review PRs from specific authors or external contributors (see [`examples/claude-review-from-author.yml`](./examples/claude-review-from-author.yml)):

```yaml
on:
  pull_request:
    types: [opened, synchronize]

jobs:
  review-by-author:
    if: |
      github.event.pull_request.user.login == 'developer1' ||
      github.event.pull_request.user.login == 'external-contributor'
    steps:
      - uses: anthropics/claude-code-action@beta
        with:
          direct_prompt: |
            Please provide a thorough review of this pull request.
            Pay extra attention to coding standards, security practices,
            and test coverage since this is from an external contributor.
```

Perfect for automatically reviewing PRs from new team members, external contributors, or specific developers who need extra guidance.

#### Custom Prompt Templates

Use `override_prompt` for complete control over Claude's behavior with variable substitution:

```yaml
- uses: anthropics/claude-code-action@beta
  with:
    override_prompt: |
      Analyze PR #$PR_NUMBER in $REPOSITORY for security vulnerabilities.

      Changed files:
      $CHANGED_FILES

      Focus on:
      - SQL injection risks
      - XSS vulnerabilities
      - Authentication bypasses
      - Exposed secrets or credentials

      Provide severity ratings (Critical/High/Medium/Low) for any issues found.
```

The `override_prompt` feature supports these variables:

- `$REPOSITORY`, `$PR_NUMBER`, `$ISSUE_NUMBER`
- `$PR_TITLE`, `$ISSUE_TITLE`, `$PR_BODY`, `$ISSUE_BODY`
- `$PR_COMMENTS`, `$ISSUE_COMMENTS`, `$REVIEW_COMMENTS`
- `$CHANGED_FILES`, `$TRIGGER_COMMENT`, `$TRIGGER_USERNAME`
- `$BRANCH_NAME`, `$BASE_BRANCH`, `$EVENT_TYPE`, `$IS_PR`

## How It Works

1. **Trigger Detection**: Listens for comments containing the trigger phrase (default: `@claude`) or issue assignment to a specific user (supports both human and bot users)
2. **Context Gathering**: Analyzes the PR/issue, comments, code changes
3. **Smart Responses**: Either answers questions or implements changes
4. **Branch Management**: Creates new PRs for human authors, pushes directly for Claude's own PRs
5. **Communication**: Posts updates at every step to keep you informed

This action is built on top of [`anthropics/claude-code-base-action`](https://github.com/anthropics/claude-code-base-action).

## Capabilities and Limitations

### What Claude Can Do

- **Respond in a Single Comment**: Claude operates by updating a single initial comment with progress and results
- **Answer Questions**: Analyze code and provide explanations
- **Implement Code Changes**: Make simple to moderate code changes based on requests
- **Prepare Pull Requests**: Creates commits on a branch and links back to a prefilled PR creation page
- **Perform Code Reviews**: Analyze PR changes and provide detailed feedback
- **Smart Branch Handling**:
  - When triggered on an **issue**: Always creates a new branch for the work
  - When triggered on an **open PR**: Always pushes directly to the existing PR branch
  - When triggered on a **closed PR**: Creates a new branch since the original is no longer active
- **View GitHub Actions Results**: Can access workflow runs, job logs, and test results on the PR where it's tagged when `actions: read` permission is configured (see [Additional Permissions for CI/CD Integration](#additional-permissions-for-cicd-integration))

### What Claude Cannot Do

- **Submit PR Reviews**: Claude cannot submit formal GitHub PR reviews
- **Approve PRs**: For security reasons, Claude cannot approve pull requests
- **Post Multiple Comments**: Claude only acts by updating its initial comment
- **Execute Commands Outside Its Context**: Claude only has access to the repository and PR/issue context it's triggered in
- **Run Arbitrary Bash Commands**: By default, Claude cannot execute Bash commands unless explicitly allowed using the `allowed_tools` configuration
- **Perform Branch Operations**: Cannot merge branches, rebase, or perform other git operations beyond pushing commits

## Advanced Configuration

### Additional Permissions for CI/CD Integration

The `additional_permissions` input allows Claude to access GitHub Actions workflow information when you grant the necessary permissions. This is particularly useful for analyzing CI/CD failures and debugging workflow issues.

#### Enabling GitHub Actions Access

To allow Claude to view workflow run results, job logs, and CI status:

1. **Grant the necessary permission to your GitHub token**:

   - When using the default `GITHUB_TOKEN`, add the `actions: read` permission to your workflow:

   ```yaml
   permissions:
     contents: write
     pull-requests: write
     issues: write
     actions: read # Add this line
   ```

2. **Configure the action with additional permissions**:

   ```yaml
   - uses: anthropics/claude-code-action@beta
     with:
       anthropic_api_key: ${{ secrets.ANTHROPIC_API_KEY }}
       additional_permissions: |
         actions: read
       # ... other inputs
   ```

3. **Claude will automatically get access to CI/CD tools**:
   When you enable `actions: read`, Claude can use the following MCP tools:
   - `mcp__github_ci__get_ci_status` - View workflow run statuses
   - `mcp__github_ci__get_workflow_run_details` - Get detailed workflow information
   - `mcp__github_ci__download_job_log` - Download and analyze job logs

#### Example: Debugging Failed CI Runs

```yaml
name: Claude CI Helper
on:
  issue_comment:
    types: [created]

permissions:
  contents: write
  pull-requests: write
  issues: write
  actions: read # Required for CI access

jobs:
  claude-ci-helper:
    runs-on: ubuntu-latest
    steps:
      - uses: anthropics/claude-code-action@beta
        with:
          anthropic_api_key: ${{ secrets.ANTHROPIC_API_KEY }}
          additional_permissions: |
            actions: read
          # Now Claude can respond to "@claude why did the CI fail?"
```

**Important Notes**:

- The GitHub token must have the `actions: read` permission in your workflow
- If the permission is missing, Claude will warn you and suggest adding it
- Currently, only `actions: read` is supported, but the format allows for future extensions

### Custom Environment Variables

You can pass custom environment variables to Claude Code execution using the `claude_env` input. This is useful for CI/test setups that require specific environment variables:

```yaml
- uses: anthropics/claude-code-action@beta
  with:
    claude_env: |
      NODE_ENV: test
      CI: true
      DATABASE_URL: postgres://test:test@localhost:5432/test_db
    # ... other inputs
```

The `claude_env` input accepts YAML format where each line defines a key-value pair. These environment variables will be available to Claude Code during execution, allowing it to run tests, build processes, or other commands that depend on specific environment configurations.

### Limiting Conversation Turns

You can use the `max_turns` parameter to limit the number of back-and-forth exchanges Claude can have during task execution. This is useful for:

- Controlling costs by preventing runaway conversations
- Setting time boundaries for automated workflows
- Ensuring predictable behavior in CI/CD pipelines

```yaml
- uses: anthropics/claude-code-action@beta
  with:
    anthropic_api_key: ${{ secrets.ANTHROPIC_API_KEY }}
    max_turns: "5" # Limit to 5 conversation turns
    # ... other inputs
```

When the turn limit is reached, Claude will stop execution gracefully. Choose a value that gives Claude enough turns to complete typical tasks while preventing excessive usage.

### Custom Tools

By default, Claude only has access to:

- File operations (reading, committing, editing files, read-only git commands)
- Comment management (creating/updating comments)
- Basic GitHub operations

Claude does **not** have access to execute arbitrary Bash commands by default. If you want Claude to run specific commands (e.g., npm install, npm test), you must explicitly allow them using the `allowed_tools` configuration:

**Note**: If your repository has a `.mcp.json` file in the root directory, Claude will automatically detect and use the MCP server tools defined there. However, these tools still need to be explicitly allowed via the `allowed_tools` configuration.

```yaml
- uses: anthropics/claude-code-action@beta
  with:
    allowed_tools: |
      Bash(npm install)
      Bash(npm run test)
      Edit
      Replace
      NotebookEditCell
    disallowed_tools: |
      TaskOutput
      KillTask
    # ... other inputs
```

**Note**: The base GitHub tools are always included. Use `allowed_tools` to add additional tools (including specific Bash commands), and `disallowed_tools` to prevent specific tools from being used.

### Custom Model

Use a specific Claude model:

```yaml
- uses: anthropics/claude-code-action@beta
  with:
    # model: "claude-3-5-sonnet-20241022"  # Optional: specify a different model
    # ... other inputs
```

### Network Restrictions

For enhanced security, you can restrict Claude's network access to specific domains only. This feature is particularly useful for:

- Enterprise environments with strict security policies
- Preventing access to external services
- Limiting Claude to only your internal APIs and services

When `experimental_allowed_domains` is set, Claude can only access the domains you explicitly list. You'll need to include the appropriate provider domains based on your authentication method.

#### Provider-Specific Examples

##### If using Anthropic API or subscription

```yaml
- uses: anthropics/claude-code-action@beta
  with:
    anthropic_api_key: ${{ secrets.ANTHROPIC_API_KEY }}
    # Or: claude_code_oauth_token: ${{ secrets.CLAUDE_CODE_OAUTH_TOKEN }}
    experimental_allowed_domains: |
      .anthropic.com
```

##### If using AWS Bedrock

```yaml
- uses: anthropics/claude-code-action@beta
  with:
    use_bedrock: "true"
    experimental_allowed_domains: |
      bedrock.*.amazonaws.com
      bedrock-runtime.*.amazonaws.com
```

##### If using Google Vertex AI

```yaml
- uses: anthropics/claude-code-action@beta
  with:
    use_vertex: "true"
    experimental_allowed_domains: |
      *.googleapis.com
      vertexai.googleapis.com
```

#### Common GitHub Domains

In addition to your provider domains, you may need to include GitHub-related domains. For GitHub.com users, common domains include:

```yaml
- uses: anthropics/claude-code-action@beta
  with:
    anthropic_api_key: ${{ secrets.ANTHROPIC_API_KEY }}
    experimental_allowed_domains: |
      .anthropic.com  # For Anthropic API
      .github.com
      .githubusercontent.com
      ghcr.io
      .blob.core.windows.net
```

For GitHub Enterprise users, replace the GitHub.com domains above with your enterprise domains (e.g., `.github.company.com`, `packages.company.com`, etc.).

To determine which domains your workflow needs, you can temporarily run without restrictions and monitor the network requests, or check your GitHub Enterprise configuration for the specific services you use.

### Claude Code Settings

You can provide Claude Code settings to customize behavior such as model selection, environment variables, permissions, and hooks. Settings can be provided either as a JSON string or a path to a settings file.

#### Option 1: Settings File

```yaml
- uses: anthropics/claude-code-action@beta
  with:
    settings: "path/to/settings.json"
    # ... other inputs
```

#### Option 2: Inline Settings

```yaml
- uses: anthropics/claude-code-action@beta
  with:
    settings: |
      {
        "model": "claude-opus-4-20250514",
        "env": {
          "DEBUG": "true",
          "API_URL": "https://api.example.com"
        },
        "permissions": {
          "allow": ["Bash", "Read"],
          "deny": ["WebFetch"]
        },
        "hooks": {
          "PreToolUse": [{
            "matcher": "Bash",
            "hooks": [{
              "type": "command",
              "command": "echo Running bash command..."
            }]
          }]
        }
      }
    # ... other inputs
```

The settings support all Claude Code settings options including:

- `model`: Override the default model
- `env`: Environment variables for the session
- `permissions`: Tool usage permissions
- `hooks`: Pre/post tool execution hooks
- And more...

For a complete list of available settings and their descriptions, see the [Claude Code settings documentation](https://docs.anthropic.com/en/docs/claude-code/settings).

**Notes**:

- The `enableAllProjectMcpServers` setting is always set to `true` by this action to ensure MCP servers work correctly.
- If both the `model` input parameter and a `model` in settings are provided, the `model` input parameter takes precedence.
- The `allowed_tools` and `disallowed_tools` input parameters take precedence over `permissions` in settings.
- In a future version, we may deprecate individual input parameters in favor of using the settings file for all configuration.

## Cloud Providers

You can authenticate with Claude using any of these three methods:

1. Direct Anthropic API (default)
2. Amazon Bedrock with OIDC authentication
3. Google Vertex AI with OIDC authentication

For detailed setup instructions for AWS Bedrock and Google Vertex AI, see the [official documentation](https://docs.anthropic.com/en/docs/claude-code/github-actions#using-with-aws-bedrock-%26-google-vertex-ai).

**Note**:

- Bedrock and Vertex use OIDC authentication exclusively
- AWS Bedrock automatically uses cross-region inference profiles for certain models
- For cross-region inference profile models, you need to request and be granted access to the Claude models in all regions that the inference profile uses

### Model Configuration

Use provider-specific model names based on your chosen provider:

```yaml
# For direct Anthropic API (default)
- uses: anthropics/claude-code-action@beta
  with:
    anthropic_api_key: ${{ secrets.ANTHROPIC_API_KEY }}
    # ... other inputs

# For Amazon Bedrock with OIDC
- uses: anthropics/claude-code-action@beta
  with:
    model: "anthropic.claude-3-7-sonnet-20250219-beta:0" # Cross-region inference
    use_bedrock: "true"
    # ... other inputs

# For Google Vertex AI with OIDC
- uses: anthropics/claude-code-action@beta
  with:
    model: "claude-3-7-sonnet@20250219"
    use_vertex: "true"
    # ... other inputs
```

### OIDC Authentication for Bedrock and Vertex

Both AWS Bedrock and GCP Vertex AI require OIDC authentication.

```yaml
# For AWS Bedrock with OIDC
- name: Configure AWS Credentials (OIDC)
  uses: aws-actions/configure-aws-credentials@v4
  with:
    role-to-assume: ${{ secrets.AWS_ROLE_TO_ASSUME }}
    aws-region: us-west-2

- name: Generate GitHub App token
  id: app-token
  uses: actions/create-github-app-token@v2
  with:
    app-id: ${{ secrets.APP_ID }}
    private-key: ${{ secrets.APP_PRIVATE_KEY }}

- uses: anthropics/claude-code-action@beta
  with:
    model: "anthropic.claude-3-7-sonnet-20250219-beta:0"
    use_bedrock: "true"
    # ... other inputs

  permissions:
    id-token: write # Required for OIDC
```

```yaml
# For GCP Vertex AI with OIDC
- name: Authenticate to Google Cloud
  uses: google-github-actions/auth@v2
  with:
    workload_identity_provider: ${{ secrets.GCP_WORKLOAD_IDENTITY_PROVIDER }}
    service_account: ${{ secrets.GCP_SERVICE_ACCOUNT }}

- name: Generate GitHub App token
  id: app-token
  uses: actions/create-github-app-token@v2
  with:
    app-id: ${{ secrets.APP_ID }}
    private-key: ${{ secrets.APP_PRIVATE_KEY }}

- uses: anthropics/claude-code-action@beta
  with:
    model: "claude-3-7-sonnet@20250219"
    use_vertex: "true"
    # ... other inputs

  permissions:
    id-token: write # Required for OIDC
```

## Security

### Access Control

- **Repository Access**: The action can only be triggered by users with write access to the repository
- **Bot User Support**: Bot accounts (e.g., dependabot, renovate, github-actions) can trigger this action
- **Token Permissions**: The GitHub app receives only a short-lived token scoped specifically to the repository it's operating in
- **No Cross-Repository Access**: Each action invocation is limited to the repository where it was triggered
- **Limited Scope**: The token cannot access other repositories or perform actions beyond the configured permissions

### GitHub App Permissions

The [Claude Code GitHub app](https://github.com/apps/claude) requires these permissions:

- **Pull Requests**: Read and write to create PRs and push changes
- **Issues**: Read and write to respond to issues
- **Contents**: Read and write to modify repository files

### Commit Signing

All commits made by Claude through this action are automatically signed with commit signatures. This ensures the authenticity and integrity of commits, providing a verifiable trail of changes made by the action.

### ⚠️ Authentication Protection

**CRITICAL: Never hardcode your Anthropic API key or OAuth token in workflow files!**

Your authentication credentials must always be stored in GitHub secrets to prevent unauthorized access:

```yaml
# CORRECT ✅
anthropic_api_key: ${{ secrets.ANTHROPIC_API_KEY }}
# OR
claude_code_oauth_token: ${{ secrets.CLAUDE_CODE_OAUTH_TOKEN }}

# NEVER DO THIS ❌
anthropic_api_key: "sk-ant-api03-..." # Exposed and vulnerable!
claude_code_oauth_token: "oauth_token_..." # Exposed and vulnerable!
```

### Setting Up GitHub Secrets

1. Go to your repository's Settings
2. Click on "Secrets and variables" → "Actions"
3. Click "New repository secret"
4. For authentication, choose one:
   - API Key: Name: `ANTHROPIC_API_KEY`, Value: Your Anthropic API key (starting with `sk-ant-`)
   - OAuth Token: Name: `CLAUDE_CODE_OAUTH_TOKEN`, Value: Your Claude Code OAuth token (Pro and Max users can generate this by running `claude setup-token` locally)
5. Click "Add secret"

### Best Practices for Authentication

1. ✅ Always use `${{ secrets.ANTHROPIC_API_KEY }}` or `${{ secrets.CLAUDE_CODE_OAUTH_TOKEN }}` in workflows
2. ✅ Never commit API keys or tokens to version control
3. ✅ Regularly rotate your API keys and tokens
4. ✅ Use environment secrets for organization-wide access
5. ❌ Never share API keys or tokens in pull requests or issues
6. ❌ Avoid logging workflow variables that might contain keys

## Security Best Practices

**⚠️ IMPORTANT: Never commit API keys directly to your repository! Always use GitHub Actions secrets.**

To securely use your Anthropic API key:

1. Add your API key as a repository secret:

   - Go to your repository's Settings
   - Navigate to "Secrets and variables" → "Actions"
   - Click "New repository secret"
   - Name it `ANTHROPIC_API_KEY`
   - Paste your API key as the value

2. Reference the secret in your workflow:
   ```yaml
   anthropic_api_key: ${{ secrets.ANTHROPIC_API_KEY }}
   ```

**Never do this:**

```yaml
# ❌ WRONG - Exposes your API key
anthropic_api_key: "sk-ant-..."
```

**Always do this:**

```yaml
# ✅ CORRECT - Uses GitHub secrets
anthropic_api_key: ${{ secrets.ANTHROPIC_API_KEY }}
```

This applies to all sensitive values including API keys, access tokens, and credentials.
We also recommend that you always use short-lived tokens when possible

## License

This project is licensed under the MIT License—see the LICENSE file for details.<|MERGE_RESOLUTION|>--- conflicted
+++ resolved
@@ -151,15 +151,12 @@
           # trigger_phrase: "/claude"
           # Optional: add assignee trigger for issues
           # assignee_trigger: "claude"
-<<<<<<< HEAD
+          # Optional: add label trigger for issues
+          # label_trigger: "claude"
           # Optional: allow specific bots to trigger the action
           # allowed_bots: "dependabot[bot],renovate[bot]"
           # Or allow all bots:
           # allowed_bots: "*"
-=======
-          # Optional: add label trigger for issues
-          # label_trigger: "claude"
->>>>>>> 7c5a98d5
           # Optional: add custom environment variables (YAML format)
           # claude_env: |
           #   NODE_ENV: test
@@ -174,27 +171,6 @@
 
 ## Inputs
 
-<<<<<<< HEAD
-| Input                 | Description                                                                                                          | Required | Default   |
-| --------------------- | -------------------------------------------------------------------------------------------------------------------- | -------- | --------- |
-| `anthropic_api_key`   | Anthropic API key (required for direct API, not needed for Bedrock/Vertex)                                           | No\*     | -         |
-| `direct_prompt`       | Direct prompt for Claude to execute automatically without needing a trigger (for automated workflows)                | No       | -         |
-| `max_turns`           | Maximum number of conversation turns Claude can take (limits back-and-forth exchanges)                               | No       | -         |
-| `timeout_minutes`     | Timeout in minutes for execution                                                                                     | No       | `30`      |
-| `github_token`        | GitHub token for Claude to operate with. **Only include this if you're connecting a custom GitHub app of your own!** | No       | -         |
-| `model`               | Model to use (provider-specific format required for Bedrock/Vertex)                                                  | No       | -         |
-| `anthropic_model`     | **DEPRECATED**: Use `model` instead. Kept for backward compatibility.                                                | No       | -         |
-| `use_bedrock`         | Use Amazon Bedrock with OIDC authentication instead of direct Anthropic API                                          | No       | `false`   |
-| `use_vertex`          | Use Google Vertex AI with OIDC authentication instead of direct Anthropic API                                        | No       | `false`   |
-| `allowed_tools`       | Additional tools for Claude to use (the base GitHub tools will always be included)                                   | No       | ""        |
-| `disallowed_tools`    | Tools that Claude should never use                                                                                   | No       | ""        |
-| `custom_instructions` | Additional custom instructions to include in the prompt for Claude                                                   | No       | ""        |
-| `mcp_config`          | Additional MCP configuration (JSON string) that merges with the built-in GitHub MCP servers                          | No       | ""        |
-| `assignee_trigger`    | The assignee username that triggers the action (e.g. @claude). Only used for issue assignment                        | No       | -         |
-| `trigger_phrase`      | The trigger phrase to look for in comments, issue/PR bodies, and issue titles                                        | No       | `@claude` |
-| `allowed_bots`        | Comma-separated list of bot usernames allowed to trigger the action, or `*` to allow all bots. By default, bot triggers are disabled. | No       | ""        |
-| `claude_env`          | Custom environment variables to pass to Claude Code execution (YAML format)                                          | No       | ""        |
-=======
 | Input                          | Description                                                                                                            | Required | Default   |
 | ------------------------------ | ---------------------------------------------------------------------------------------------------------------------- | -------- | --------- |
 | `mode`                         | Execution mode: 'tag' (default - triggered by mentions/assignments), 'agent' (for automation with no trigger checking) | No       | `tag`     |
@@ -219,13 +195,13 @@
 | `assignee_trigger`             | The assignee username that triggers the action (e.g. @claude). Only used for issue assignment                          | No       | -         |
 | `label_trigger`                | The label name that triggers the action when applied to an issue (e.g. "claude")                                       | No       | -         |
 | `trigger_phrase`               | The trigger phrase to look for in comments, issue/PR bodies, and issue titles                                          | No       | `@claude` |
+| `allowed_bots`                 | Comma-separated list of bot usernames allowed to trigger the action, or `*` to allow all bots. By default, bot triggers are disabled. | No       | ""        |
 | `branch_prefix`                | The prefix to use for Claude branches (defaults to 'claude/', use 'claude-' for dash format)                           | No       | `claude/` |
 | `claude_env`                   | Custom environment variables to pass to Claude Code execution (YAML format)                                            | No       | ""        |
 | `settings`                     | Claude Code settings as JSON string or path to settings JSON file                                                      | No       | ""        |
 | `additional_permissions`       | Additional permissions to enable. Currently supports 'actions: read' for viewing workflow results                      | No       | ""        |
 | `experimental_allowed_domains` | Restrict network access to these domains only (newline-separated).                                                     | No       | ""        |
 | `use_commit_signing`           | Enable commit signing using GitHub's commit signature verification. When false, Claude uses standard git commands      | No       | `false`   |
->>>>>>> 7c5a98d5
 
 \*Required when using direct Anthropic API (default and when not using Bedrock or Vertex)
 
