--- conflicted
+++ resolved
@@ -65,13 +65,10 @@
           # trigger_phrase: "/claude"
           # Optional: add assignee trigger for issues
           # assignee_trigger: "claude"
-<<<<<<< HEAD
+          # Optional: add label trigger for issues
+          # label_trigger: "claude"
           # Optional: automatically create PRs when working on issues
           # auto_create_pr: true
-=======
-          # Optional: add label trigger for issues
-          # label_trigger: "claude"
->>>>>>> 91c510a7
           # Optional: add custom environment variables (YAML format)
           # claude_env: |
           #   NODE_ENV: test
