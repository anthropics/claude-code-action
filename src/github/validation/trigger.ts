--- conflicted
+++ resolved
@@ -40,11 +40,7 @@
 
 export function checkContainsTrigger(context: ParsedGitHubContext): boolean {
   const {
-<<<<<<< HEAD
-    inputs: { assigneeTrigger, triggerPhrase, directPrompt, allowedBots },
-=======
-    inputs: { assigneeTrigger, labelTrigger, triggerPhrase, directPrompt },
->>>>>>> 7c5a98d5
+    inputs: { assigneeTrigger, labelTrigger, triggerPhrase, directPrompt, allowedBots },
   } = context;
 
   // If direct prompt is provided, always trigger
