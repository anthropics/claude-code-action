import * as github from "@actions/github";
import type {
  IssuesEvent,
  IssuesAssignedEvent,
  IssueCommentEvent,
  PullRequestEvent,
  PullRequestReviewEvent,
  PullRequestReviewCommentEvent,
} from "@octokit/webhooks-types";
import type { ModeName } from "../modes/types";
import { DEFAULT_MODE, isValidMode } from "../modes/registry";

export type ParsedGitHubContext = {
  runId: string;
  eventName: string;
  eventAction?: string;
  repository: {
    owner: string;
    repo: string;
    full_name: string;
  };
  actor: string;
  payload:
    | IssuesEvent
    | IssueCommentEvent
    | PullRequestEvent
    | PullRequestReviewEvent
    | PullRequestReviewCommentEvent;
  entityNumber: number;
  isPR: boolean;
  inputs: {
    mode: ModeName;
    triggerPhrase: string;
    assigneeTrigger: string;
<<<<<<< HEAD
    allowedBots: string[];
=======
    labelTrigger: string;
>>>>>>> 7c5a98d5
    allowedTools: string[];
    disallowedTools: string[];
    customInstructions: string;
    directPrompt: string;
    overridePrompt: string;
    baseBranch?: string;
    branchPrefix: string;
    useStickyComment: boolean;
    additionalPermissions: Map<string, string>;
    useCommitSigning: boolean;
  };
};

export function parseGitHubContext(): ParsedGitHubContext {
  const context = github.context;

  const modeInput = process.env.MODE ?? DEFAULT_MODE;
  if (!isValidMode(modeInput)) {
    throw new Error(`Invalid mode: ${modeInput}.`);
  }

  const commonFields = {
    runId: process.env.GITHUB_RUN_ID!,
    eventName: context.eventName,
    eventAction: context.payload.action,
    repository: {
      owner: context.repo.owner,
      repo: context.repo.repo,
      full_name: `${context.repo.owner}/${context.repo.repo}`,
    },
    actor: context.actor,
    inputs: {
      mode: modeInput as ModeName,
      triggerPhrase: process.env.TRIGGER_PHRASE ?? "@claude",
      assigneeTrigger: process.env.ASSIGNEE_TRIGGER ?? "",
<<<<<<< HEAD
      allowedBots: parseMultilineInput(process.env.ALLOWED_BOTS ?? ""),
=======
      labelTrigger: process.env.LABEL_TRIGGER ?? "",
>>>>>>> 7c5a98d5
      allowedTools: parseMultilineInput(process.env.ALLOWED_TOOLS ?? ""),
      disallowedTools: parseMultilineInput(process.env.DISALLOWED_TOOLS ?? ""),
      customInstructions: process.env.CUSTOM_INSTRUCTIONS ?? "",
      directPrompt: process.env.DIRECT_PROMPT ?? "",
      overridePrompt: process.env.OVERRIDE_PROMPT ?? "",
      baseBranch: process.env.BASE_BRANCH,
      branchPrefix: process.env.BRANCH_PREFIX ?? "claude/",
      useStickyComment: process.env.USE_STICKY_COMMENT === "true",
      additionalPermissions: parseAdditionalPermissions(
        process.env.ADDITIONAL_PERMISSIONS ?? "",
      ),
      useCommitSigning: process.env.USE_COMMIT_SIGNING === "true",
    },
  };

  switch (context.eventName) {
    case "issues": {
      return {
        ...commonFields,
        payload: context.payload as IssuesEvent,
        entityNumber: (context.payload as IssuesEvent).issue.number,
        isPR: false,
      };
    }
    case "issue_comment": {
      return {
        ...commonFields,
        payload: context.payload as IssueCommentEvent,
        entityNumber: (context.payload as IssueCommentEvent).issue.number,
        isPR: Boolean(
          (context.payload as IssueCommentEvent).issue.pull_request,
        ),
      };
    }
    case "pull_request": {
      return {
        ...commonFields,
        payload: context.payload as PullRequestEvent,
        entityNumber: (context.payload as PullRequestEvent).pull_request.number,
        isPR: true,
      };
    }
    case "pull_request_review": {
      return {
        ...commonFields,
        payload: context.payload as PullRequestReviewEvent,
        entityNumber: (context.payload as PullRequestReviewEvent).pull_request
          .number,
        isPR: true,
      };
    }
    case "pull_request_review_comment": {
      return {
        ...commonFields,
        payload: context.payload as PullRequestReviewCommentEvent,
        entityNumber: (context.payload as PullRequestReviewCommentEvent)
          .pull_request.number,
        isPR: true,
      };
    }
    default:
      throw new Error(`Unsupported event type: ${context.eventName}`);
  }
}

export function parseMultilineInput(s: string): string[] {
  return s
    .split(/,|[\n\r]+/)
    .map((tool) => tool.replace(/#.+$/, ""))
    .map((tool) => tool.trim())
    .filter((tool) => tool.length > 0);
}

export function parseAdditionalPermissions(s: string): Map<string, string> {
  const permissions = new Map<string, string>();
  if (!s || !s.trim()) {
    return permissions;
  }

  const lines = s.trim().split("\n");
  for (const line of lines) {
    const trimmedLine = line.trim();
    if (trimmedLine) {
      const [key, value] = trimmedLine.split(":").map((part) => part.trim());
      if (key && value) {
        permissions.set(key, value);
      }
    }
  }
  return permissions;
}

export function isIssuesEvent(
  context: ParsedGitHubContext,
): context is ParsedGitHubContext & { payload: IssuesEvent } {
  return context.eventName === "issues";
}

export function isIssueCommentEvent(
  context: ParsedGitHubContext,
): context is ParsedGitHubContext & { payload: IssueCommentEvent } {
  return context.eventName === "issue_comment";
}

export function isPullRequestEvent(
  context: ParsedGitHubContext,
): context is ParsedGitHubContext & { payload: PullRequestEvent } {
  return context.eventName === "pull_request";
}

export function isPullRequestReviewEvent(
  context: ParsedGitHubContext,
): context is ParsedGitHubContext & { payload: PullRequestReviewEvent } {
  return context.eventName === "pull_request_review";
}

export function isPullRequestReviewCommentEvent(
  context: ParsedGitHubContext,
): context is ParsedGitHubContext & { payload: PullRequestReviewCommentEvent } {
  return context.eventName === "pull_request_review_comment";
}

export function isIssuesAssignedEvent(
  context: ParsedGitHubContext,
): context is ParsedGitHubContext & { payload: IssuesAssignedEvent } {
  return isIssuesEvent(context) && context.eventAction === "assigned";
}<|MERGE_RESOLUTION|>--- conflicted
+++ resolved
@@ -32,11 +32,8 @@
     mode: ModeName;
     triggerPhrase: string;
     assigneeTrigger: string;
-<<<<<<< HEAD
+    labelTrigger: string;
     allowedBots: string[];
-=======
-    labelTrigger: string;
->>>>>>> 7c5a98d5
     allowedTools: string[];
     disallowedTools: string[];
     customInstructions: string;
@@ -72,11 +69,8 @@
       mode: modeInput as ModeName,
       triggerPhrase: process.env.TRIGGER_PHRASE ?? "@claude",
       assigneeTrigger: process.env.ASSIGNEE_TRIGGER ?? "",
-<<<<<<< HEAD
+      labelTrigger: process.env.LABEL_TRIGGER ?? "",
       allowedBots: parseMultilineInput(process.env.ALLOWED_BOTS ?? ""),
-=======
-      labelTrigger: process.env.LABEL_TRIGGER ?? "",
->>>>>>> 7c5a98d5
       allowedTools: parseMultilineInput(process.env.ALLOWED_TOOLS ?? ""),
       disallowedTools: parseMultilineInput(process.env.DISALLOWED_TOOLS ?? ""),
       customInstructions: process.env.CUSTOM_INSTRUCTIONS ?? "",
