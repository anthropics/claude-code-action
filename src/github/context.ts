--- conflicted
+++ resolved
@@ -35,11 +35,8 @@
     customInstructions: string;
     directPrompt: string;
     baseBranch?: string;
-<<<<<<< HEAD
+    branchPrefix: string;
     autoCreatePr: boolean;
-=======
-    branchPrefix: string;
->>>>>>> 91c510a7
   };
 };
 
@@ -65,11 +62,8 @@
       customInstructions: process.env.CUSTOM_INSTRUCTIONS ?? "",
       directPrompt: process.env.DIRECT_PROMPT ?? "",
       baseBranch: process.env.BASE_BRANCH,
-<<<<<<< HEAD
+      branchPrefix: process.env.BRANCH_PREFIX ?? "claude/",
       autoCreatePr: process.env.AUTO_CREATE_PR === "true",
-=======
-      branchPrefix: process.env.BRANCH_PREFIX ?? "claude/",
->>>>>>> 91c510a7
     },
   };
 
