<<<<<<< HEAD
/** @see {@link https://docs.anthropic.com/en/docs/claude-code/settings#tools-available-to-claude} */
type Tool =
  | "Bash"
  | "Edit"
  | "Glob"
  | "Grep"
  | "LS"
  | "MultiEdit"
  | "NotebookEdit"
  | "NotebookRead"
  | "Read"
  | "Task"
  | "TodoWrite"
  | "WebFetch"
  | "WebSearch"
  | "Write";

/** @see {@link https://docs.anthropic.com/en/docs/claude-code/iam#tool-specific-permission-rules} */
type ToolPermission = `${Tool}${"" | `(${string})`}` | (string & {});
=======
import type { GitHubContext } from "../github/context";
>>>>>>> 4fb0ef3b

export type CommonFields = {
  repository: string;
  claudeCommentId: string;
  triggerPhrase: string;
  triggerUsername?: string;
<<<<<<< HEAD
  customInstructions?: string;
  allowedTools?: ToolPermission[];
  disallowedTools?: ToolPermission[];
  directPrompt?: string;
=======
  prompt?: string;
  claudeBranch?: string;
>>>>>>> 4fb0ef3b
};

type PullRequestReviewCommentEvent = {
  eventName: "pull_request_review_comment";
  isPR: true;
  prNumber: string;
  commentId?: string; // May be present for review comments
  commentBody: string;
  claudeBranch?: string;
  baseBranch?: string;
};

type PullRequestReviewEvent = {
  eventName: "pull_request_review";
  isPR: true;
  prNumber: string;
  commentBody: string;
  claudeBranch?: string;
  baseBranch?: string;
};

type IssueCommentEvent = {
  eventName: "issue_comment";
  commentId: string;
  issueNumber: string;
  isPR: false;
  baseBranch: string;
  claudeBranch: string;
  commentBody: string;
};

// Not actually a real github event, since issue comments and PR coments are both sent as issue_comment
type PullRequestCommentEvent = {
  eventName: "issue_comment";
  commentId: string;
  prNumber: string;
  isPR: true;
  commentBody: string;
  claudeBranch?: string;
  baseBranch?: string;
};

type IssueOpenedEvent = {
  eventName: "issues";
  eventAction: "opened";
  isPR: false;
  issueNumber: string;
  baseBranch: string;
  claudeBranch: string;
};

type IssueAssignedEvent = {
  eventName: "issues";
  eventAction: "assigned";
  isPR: false;
  issueNumber: string;
  baseBranch: string;
  claudeBranch: string;
  assigneeTrigger?: string;
};

type IssueLabeledEvent = {
  eventName: "issues";
  eventAction: "labeled";
  isPR: false;
  issueNumber: string;
  baseBranch: string;
  claudeBranch: string;
  labelTrigger: string;
};

type PullRequestBaseEvent = {
  eventAction?: string; // opened, synchronize, etc.
  isPR: true;
  prNumber: string;
  claudeBranch?: string;
  baseBranch?: string;
};

type PullRequestEvent = PullRequestBaseEvent & {
  eventName: "pull_request";
};

type PullRequestTargetEvent = PullRequestBaseEvent & {
  eventName: "pull_request_target";
};

// Union type for all possible event types
export type EventData =
  | PullRequestReviewCommentEvent
  | PullRequestReviewEvent
  | PullRequestCommentEvent
  | IssueCommentEvent
  | IssueOpenedEvent
  | IssueAssignedEvent
  | IssueLabeledEvent
  | PullRequestEvent
  | PullRequestTargetEvent;

// Combined type with separate eventData field
export type PreparedContext = CommonFields & {
  eventData: EventData;
  githubContext?: GitHubContext;
};<|MERGE_RESOLUTION|>--- conflicted
+++ resolved
@@ -1,4 +1,5 @@
-<<<<<<< HEAD
+import type { GitHubContext } from "../github/context";
+
 /** @see {@link https://docs.anthropic.com/en/docs/claude-code/settings#tools-available-to-claude} */
 type Tool =
   | "Bash"
@@ -18,24 +19,16 @@
 
 /** @see {@link https://docs.anthropic.com/en/docs/claude-code/iam#tool-specific-permission-rules} */
 type ToolPermission = `${Tool}${"" | `(${string})`}` | (string & {});
-=======
-import type { GitHubContext } from "../github/context";
->>>>>>> 4fb0ef3b
 
 export type CommonFields = {
   repository: string;
   claudeCommentId: string;
   triggerPhrase: string;
   triggerUsername?: string;
-<<<<<<< HEAD
   customInstructions?: string;
   allowedTools?: ToolPermission[];
   disallowedTools?: ToolPermission[];
   directPrompt?: string;
-=======
-  prompt?: string;
-  claudeBranch?: string;
->>>>>>> 4fb0ef3b
 };
 
 type PullRequestReviewCommentEvent = {
