--- conflicted
+++ resolved
@@ -56,20 +56,16 @@
     }
   }
 
-<<<<<<< HEAD
-=======
-  // Parse custom environment variables
-  const customEnv = parseCustomEnvVars(options.claudeEnv);
+  const customEnv: Record<string, string> = {};
 
   if (process.env.INPUT_ACTION_INPUTS_PRESENT) {
     customEnv.GITHUB_ACTION_INPUTS = process.env.INPUT_ACTION_INPUTS_PRESENT;
   }
 
->>>>>>> 68b7ca37
   return {
     claudeArgs,
     promptPath,
-    env: {},
+    env: customEnv,
   };
 }
 
