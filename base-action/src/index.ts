--- conflicted
+++ resolved
@@ -22,10 +22,8 @@
     });
 
     await runClaude(promptConfig.path, {
-<<<<<<< HEAD
       timeoutMinutes: process.env.INPUT_TIMEOUT_MINUTES,
       claudeArgs: process.env.INPUT_CLAUDE_ARGS,
-=======
       allowedTools: process.env.INPUT_ALLOWED_TOOLS,
       disallowedTools: process.env.INPUT_DISALLOWED_TOOLS,
       maxTurns: process.env.INPUT_MAX_TURNS,
@@ -37,7 +35,6 @@
       model: process.env.ANTHROPIC_MODEL,
       pathToClaudeCodeExecutable:
         process.env.INPUT_PATH_TO_CLAUDE_CODE_EXECUTABLE,
->>>>>>> 9c7e1bac
     });
   } catch (error) {
     core.setFailed(`Action failed with error: ${error}`);
