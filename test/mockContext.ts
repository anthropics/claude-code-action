--- conflicted
+++ resolved
@@ -19,11 +19,8 @@
   useBedrock: false,
   useVertex: false,
   timeoutMinutes: 30,
-<<<<<<< HEAD
+  branchPrefix: "claude/",
   autoCreatePr: false,
-=======
-  branchPrefix: "claude/",
->>>>>>> 91c510a7
 };
 
 const defaultRepository = {
