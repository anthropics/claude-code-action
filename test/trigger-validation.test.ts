import {
  checkContainsTrigger,
  escapeRegExp,
} from "../src/github/validation/trigger";
import { describe, it, expect } from "bun:test";
import {
  createMockContext,
  mockIssueAssignedContext,
  mockIssueLabeledContext,
  mockIssueCommentContext,
  mockIssueOpenedContext,
  mockPullRequestReviewContext,
  mockPullRequestReviewCommentContext,
} from "./mockContext";
import type {
  IssueCommentEvent,
  IssuesAssignedEvent,
  IssuesEvent,
  PullRequestEvent,
  PullRequestReviewEvent,
} from "@octokit/webhooks-types";
import type { ParsedGitHubContext } from "../src/github/context";

describe("checkContainsTrigger", () => {
  describe("direct prompt trigger", () => {
    it("should return true when direct prompt is provided", () => {
      const context = createMockContext({
        eventName: "issues",
        eventAction: "opened",
        inputs: {
          mode: "tag",
          triggerPhrase: "/claude",
          assigneeTrigger: "",
          labelTrigger: "",
          directPrompt: "Fix the bug in the login form",
<<<<<<< HEAD
          allowedBots: [],
=======
          overridePrompt: "",
>>>>>>> 7c5a98d5
          allowedTools: [],
          disallowedTools: [],
          customInstructions: "",
          branchPrefix: "claude/",
          useStickyComment: false,
          additionalPermissions: new Map(),
          useCommitSigning: false,
        },
      });
      expect(checkContainsTrigger(context)).toBe(true);
    });

    it("should return false when direct prompt is empty", () => {
      const context = createMockContext({
        eventName: "issues",
        eventAction: "opened",
        payload: {
          action: "opened",
          issue: {
            number: 1,
            title: "Test Issue",
            body: "Test body without trigger",
            created_at: "2023-01-01T00:00:00Z",
            user: { login: "testuser" },
          },
        } as IssuesEvent,
        inputs: {
          mode: "tag",
          triggerPhrase: "/claude",
          assigneeTrigger: "",
          labelTrigger: "",
          directPrompt: "",
<<<<<<< HEAD
          allowedBots: [],
=======
          overridePrompt: "",
>>>>>>> 7c5a98d5
          allowedTools: [],
          disallowedTools: [],
          customInstructions: "",
          branchPrefix: "claude/",
          useStickyComment: false,
          additionalPermissions: new Map(),
          useCommitSigning: false,
        },
      });
      expect(checkContainsTrigger(context)).toBe(false);
    });
  });

  describe("assignee trigger", () => {
    it("should return true when issue is assigned to the trigger user", () => {
      const context = mockIssueAssignedContext;
      expect(checkContainsTrigger(context)).toBe(true);
    });

    it("should add @ symbol from assignee trigger", () => {
      const context = {
        ...mockIssueAssignedContext,
        inputs: {
          ...mockIssueAssignedContext.inputs,
          assigneeTrigger: "claude-bot",
        },
      };
      expect(checkContainsTrigger(context)).toBe(true);
    });

    it("should return false when issue is assigned to a different user", () => {
      const context = {
        ...mockIssueAssignedContext,
        payload: {
          ...mockIssueAssignedContext.payload,
          assignee: {
            ...(mockIssueAssignedContext.payload as IssuesAssignedEvent)
              .assignee,
            login: "otherUser",
          },
          issue: {
            ...(mockIssueAssignedContext.payload as IssuesAssignedEvent).issue,
            assignee: {
              ...(mockIssueAssignedContext.payload as IssuesAssignedEvent).issue
                .assignee,
              login: "otherUser",
            },
          },
        },
      } as ParsedGitHubContext;

      expect(checkContainsTrigger(context)).toBe(false);
    });
  });

  describe("label trigger", () => {
    it("should return true when issue is labeled with the trigger label", () => {
      const context = mockIssueLabeledContext;
      expect(checkContainsTrigger(context)).toBe(true);
    });

    it("should return false when issue is labeled with a different label", () => {
      const context = {
        ...mockIssueLabeledContext,
        payload: {
          ...mockIssueLabeledContext.payload,
          label: {
            ...(mockIssueLabeledContext.payload as any).label,
            name: "bug",
          },
        },
      } as ParsedGitHubContext;
      expect(checkContainsTrigger(context)).toBe(false);
    });

    it("should return false for non-labeled events", () => {
      const context = {
        ...mockIssueLabeledContext,
        eventAction: "opened",
        payload: {
          ...mockIssueLabeledContext.payload,
          action: "opened",
        },
      } as ParsedGitHubContext;
      expect(checkContainsTrigger(context)).toBe(false);
    });
  });

  describe("issue body and title trigger", () => {
    it("should return true when issue body contains trigger phrase", () => {
      const context = mockIssueOpenedContext;
      expect(checkContainsTrigger(context)).toBe(true);
    });

    it("should return true when issue title contains trigger phrase", () => {
      const context = {
        ...mockIssueOpenedContext,
        payload: {
          ...mockIssueOpenedContext.payload,
          issue: {
            ...(mockIssueOpenedContext.payload as IssuesEvent).issue,
            title: "/claude Fix the login bug",
            body: "The login page is broken",
          },
        },
      } as ParsedGitHubContext;
      expect(checkContainsTrigger(context)).toBe(true);
    });

    it("should handle trigger phrase with punctuation", () => {
      const baseContext = {
        ...mockIssueOpenedContext,
        inputs: {
          ...mockIssueOpenedContext.inputs,
          triggerPhrase: "@claude",
        },
      };

      // Test various punctuation marks
      const testCases = [
        { issueBody: "@claude, can you help?", expected: true },
        { issueBody: "@claude. Please look at this", expected: true },
        { issueBody: "@claude! This is urgent", expected: true },
        { issueBody: "@claude? What do you think?", expected: true },
        { issueBody: "@claude: here's the issue", expected: true },
        { issueBody: "@claude; and another thing", expected: true },
        { issueBody: "Hey @claude, can you help?", expected: true },
        { issueBody: "claudette contains claude", expected: false },
        { issueBody: "email@claude.com", expected: false },
      ];

      testCases.forEach(({ issueBody, expected }) => {
        const context = {
          ...baseContext,
          payload: {
            ...baseContext.payload,
            issue: {
              ...(baseContext.payload as IssuesEvent).issue,
              body: issueBody,
            },
          },
        } as ParsedGitHubContext;
        expect(checkContainsTrigger(context)).toBe(expected);
      });
    });

    it("should return false when trigger phrase is part of another word", () => {
      const context = {
        ...mockIssueOpenedContext,
        payload: {
          ...mockIssueOpenedContext.payload,
          issue: {
            ...(mockIssueOpenedContext.payload as IssuesEvent).issue,
            body: "claudette helped me with this",
          },
        },
      } as ParsedGitHubContext;
      expect(checkContainsTrigger(context)).toBe(false);
    });

    it("should handle trigger phrase in title with punctuation", () => {
      const baseContext = {
        ...mockIssueOpenedContext,
        inputs: {
          ...mockIssueOpenedContext.inputs,
          triggerPhrase: "@claude",
        },
      };

      const testCases = [
        { issueTitle: "@claude, can you help?", expected: true },
        { issueTitle: "@claude: Fix this bug", expected: true },
        { issueTitle: "Bug: @claude please review", expected: true },
        { issueTitle: "email@claude.com issue", expected: false },
        { issueTitle: "claudette needs help", expected: false },
      ];

      testCases.forEach(({ issueTitle, expected }) => {
        const context = {
          ...baseContext,
          payload: {
            ...baseContext.payload,
            issue: {
              ...(baseContext.payload as IssuesEvent).issue,
              title: issueTitle,
              body: "No trigger in body",
            },
          },
        } as ParsedGitHubContext;
        expect(checkContainsTrigger(context)).toBe(expected);
      });
    });
  });

  describe("pull request body and title trigger", () => {
    it("should return true when PR body contains trigger phrase", () => {
      const context = createMockContext({
        eventName: "pull_request",
        eventAction: "opened",
        isPR: true,
        payload: {
          action: "opened",
          pull_request: {
            number: 123,
            title: "Test PR",
            body: "@claude can you review this?",
            created_at: "2023-01-01T00:00:00Z",
            user: { login: "testuser" },
          },
        } as PullRequestEvent,
        inputs: {
          mode: "tag",
          triggerPhrase: "@claude",
          assigneeTrigger: "",
          labelTrigger: "",
          directPrompt: "",
<<<<<<< HEAD
          allowedBots: [],
=======
          overridePrompt: "",
>>>>>>> 7c5a98d5
          allowedTools: [],
          disallowedTools: [],
          customInstructions: "",
          branchPrefix: "claude/",
          useStickyComment: false,
          additionalPermissions: new Map(),
          useCommitSigning: false,
        },
      });
      expect(checkContainsTrigger(context)).toBe(true);
    });

    it("should return true when PR title contains trigger phrase", () => {
      const context = createMockContext({
        eventName: "pull_request",
        eventAction: "opened",
        isPR: true,
        payload: {
          action: "opened",
          pull_request: {
            number: 123,
            title: "@claude Review this PR",
            body: "This PR fixes a bug",
            created_at: "2023-01-01T00:00:00Z",
            user: { login: "testuser" },
          },
        } as PullRequestEvent,
        inputs: {
          mode: "tag",
          triggerPhrase: "@claude",
          assigneeTrigger: "",
          labelTrigger: "",
          directPrompt: "",
<<<<<<< HEAD
          allowedBots: [],
=======
          overridePrompt: "",
>>>>>>> 7c5a98d5
          allowedTools: [],
          disallowedTools: [],
          customInstructions: "",
          branchPrefix: "claude/",
          useStickyComment: false,
          additionalPermissions: new Map(),
          useCommitSigning: false,
        },
      });
      expect(checkContainsTrigger(context)).toBe(true);
    });

    it("should return false when PR body doesn't contain trigger phrase", () => {
      const context = createMockContext({
        eventName: "pull_request",
        eventAction: "opened",
        isPR: true,
        payload: {
          action: "opened",
          pull_request: {
            number: 123,
            title: "Test PR",
            body: "This PR fixes a bug",
            created_at: "2023-01-01T00:00:00Z",
            user: { login: "testuser" },
          },
        } as PullRequestEvent,
        inputs: {
          mode: "tag",
          triggerPhrase: "@claude",
          assigneeTrigger: "",
          labelTrigger: "",
          directPrompt: "",
<<<<<<< HEAD
          allowedBots: [],
=======
          overridePrompt: "",
>>>>>>> 7c5a98d5
          allowedTools: [],
          disallowedTools: [],
          customInstructions: "",
          branchPrefix: "claude/",
          useStickyComment: false,
          additionalPermissions: new Map(),
          useCommitSigning: false,
        },
      });
      expect(checkContainsTrigger(context)).toBe(false);
    });
  });

  describe("comment trigger", () => {
    it("should return true for issue_comment with trigger phrase", () => {
      const context = mockIssueCommentContext;
      expect(checkContainsTrigger(context)).toBe(true);
    });

    it("should return true for pull_request_review_comment with trigger phrase", () => {
      const context = mockPullRequestReviewCommentContext;
      expect(checkContainsTrigger(context)).toBe(true);
    });

    it("should return true for pull_request_review with submitted action and trigger phrase", () => {
      const context = mockPullRequestReviewContext;
      expect(checkContainsTrigger(context)).toBe(true);
    });

    it("should return true for pull_request_review with edited action and trigger phrase", () => {
      const context = {
        ...mockPullRequestReviewContext,
        eventAction: "edited",
        payload: {
          ...mockPullRequestReviewContext.payload,
          action: "edited",
        },
      } as ParsedGitHubContext;
      expect(checkContainsTrigger(context)).toBe(true);
    });

    it("should return false for pull_request_review with different action", () => {
      const context = {
        ...mockPullRequestReviewContext,
        eventAction: "dismissed",
        payload: {
          ...mockPullRequestReviewContext.payload,
          action: "dismissed",
          review: {
            ...(mockPullRequestReviewContext.payload as PullRequestReviewEvent)
              .review,
            body: "/claude please review this PR",
          },
        },
      } as ParsedGitHubContext;
      expect(checkContainsTrigger(context)).toBe(false);
    });

    it("should handle pull_request_review with punctuation", () => {
      const baseContext = {
        ...mockPullRequestReviewContext,
        inputs: {
          ...mockPullRequestReviewContext.inputs,
          triggerPhrase: "@claude",
        },
      };

      const testCases = [
        { commentBody: "@claude, please review", expected: true },
        { commentBody: "@claude. fix this", expected: true },
        { commentBody: "@claude!", expected: true },
        { commentBody: "claude@example.com", expected: false },
        { commentBody: "claudette", expected: false },
      ];

      testCases.forEach(({ commentBody, expected }) => {
        const context = {
          ...baseContext,
          payload: {
            ...baseContext.payload,
            review: {
              ...(baseContext.payload as PullRequestReviewEvent).review,
              body: commentBody,
            },
          },
        } as ParsedGitHubContext;
        expect(checkContainsTrigger(context)).toBe(expected);
      });
    });

    it("should handle comment trigger with punctuation", () => {
      const baseContext = {
        ...mockIssueCommentContext,
        inputs: {
          ...mockIssueCommentContext.inputs,
          triggerPhrase: "@claude",
        },
      };

      const testCases = [
        { commentBody: "@claude, please review", expected: true },
        { commentBody: "@claude. fix this", expected: true },
        { commentBody: "@claude!", expected: true },
        { commentBody: "claude@example.com", expected: false },
        { commentBody: "claudette", expected: false },
      ];

      testCases.forEach(({ commentBody, expected }) => {
        const context = {
          ...baseContext,
          payload: {
            ...baseContext.payload,
            comment: {
              ...(baseContext.payload as IssueCommentEvent).comment,
              body: commentBody,
            },
          },
        } as ParsedGitHubContext;
        expect(checkContainsTrigger(context)).toBe(expected);
      });
    });
  });

  describe("non-matching events", () => {
    it("should return false for non-matching event type", () => {
      const context = createMockContext({
        eventName: "push",
        eventAction: "created",
        payload: {} as any,
      });
      expect(checkContainsTrigger(context)).toBe(false);
    });
  });
});

describe("escapeRegExp", () => {
  it("should escape special regex characters", () => {
    expect(escapeRegExp(".*+?^${}()|[]\\")).toBe(
      "\\.\\*\\+\\?\\^\\$\\{\\}\\(\\)\\|\\[\\]\\\\",
    );
  });

  it("should not escape regular characters", () => {
    expect(escapeRegExp("abc123")).toBe("abc123");
  });

  it("should handle mixed characters", () => {
    expect(escapeRegExp("hello.world")).toBe("hello\\.world");
    expect(escapeRegExp("test[123]")).toBe("test\\[123\\]");
  });
});<|MERGE_RESOLUTION|>--- conflicted
+++ resolved
@@ -33,11 +33,8 @@
           assigneeTrigger: "",
           labelTrigger: "",
           directPrompt: "Fix the bug in the login form",
-<<<<<<< HEAD
+          overridePrompt: "",
           allowedBots: [],
-=======
-          overridePrompt: "",
->>>>>>> 7c5a98d5
           allowedTools: [],
           disallowedTools: [],
           customInstructions: "",
@@ -70,11 +67,8 @@
           assigneeTrigger: "",
           labelTrigger: "",
           directPrompt: "",
-<<<<<<< HEAD
+          overridePrompt: "",
           allowedBots: [],
-=======
-          overridePrompt: "",
->>>>>>> 7c5a98d5
           allowedTools: [],
           disallowedTools: [],
           customInstructions: "",
@@ -291,11 +285,8 @@
           assigneeTrigger: "",
           labelTrigger: "",
           directPrompt: "",
-<<<<<<< HEAD
+          overridePrompt: "",
           allowedBots: [],
-=======
-          overridePrompt: "",
->>>>>>> 7c5a98d5
           allowedTools: [],
           disallowedTools: [],
           customInstructions: "",
@@ -329,11 +320,8 @@
           assigneeTrigger: "",
           labelTrigger: "",
           directPrompt: "",
-<<<<<<< HEAD
+          overridePrompt: "",
           allowedBots: [],
-=======
-          overridePrompt: "",
->>>>>>> 7c5a98d5
           allowedTools: [],
           disallowedTools: [],
           customInstructions: "",
@@ -367,11 +355,8 @@
           assigneeTrigger: "",
           labelTrigger: "",
           directPrompt: "",
-<<<<<<< HEAD
+          overridePrompt: "",
           allowedBots: [],
-=======
-          overridePrompt: "",
->>>>>>> 7c5a98d5
           allowedTools: [],
           disallowedTools: [],
           customInstructions: "",
