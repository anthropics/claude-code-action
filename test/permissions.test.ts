import { describe, expect, test, spyOn, beforeEach, afterEach } from "bun:test";
import * as core from "@actions/core";
import { checkWritePermissions } from "../src/github/validation/permissions";
import type { ParsedGitHubContext } from "../src/github/context";

describe("checkWritePermissions", () => {
  let coreInfoSpy: any;
  let coreWarningSpy: any;
  let coreErrorSpy: any;

  beforeEach(() => {
    // Spy on core methods
    coreInfoSpy = spyOn(core, "info").mockImplementation(() => {});
    coreWarningSpy = spyOn(core, "warning").mockImplementation(() => {});
    coreErrorSpy = spyOn(core, "error").mockImplementation(() => {});
  });

  afterEach(() => {
    coreInfoSpy.mockRestore();
    coreWarningSpy.mockRestore();
    coreErrorSpy.mockRestore();
  });

  const createMockOctokit = (permission: string) => {
    return {
      repos: {
        getCollaboratorPermissionLevel: async () => ({
          data: { permission },
        }),
      },
    } as any;
  };

  const createContext = (): ParsedGitHubContext => ({
    runId: "1234567890",
    eventName: "issue_comment",
    eventAction: "created",
    repository: {
      full_name: "test-owner/test-repo",
      owner: "test-owner",
      repo: "test-repo",
    },
    actor: "test-user",
    payload: {
      action: "created",
      issue: {
        number: 1,
        title: "Test Issue",
        body: "Test body",
        user: { login: "test-user" },
      },
      comment: {
        id: 123,
        body: "@claude test",
        user: { login: "test-user" },
        html_url:
          "https://github.com/test-owner/test-repo/issues/1#issuecomment-123",
      },
    } as any,
    entityNumber: 1,
    isPR: false,
    inputs: {
      triggerPhrase: "@claude",
      assigneeTrigger: "",
      labelTrigger: "",
      allowedTools: [],
      disallowedTools: [],
      customInstructions: "",
      directPrompt: "",
<<<<<<< HEAD
      autoCreatePr: false,
=======
      branchPrefix: "claude/",
>>>>>>> 91c510a7
    },
  });

  test("should return true for admin permissions", async () => {
    const mockOctokit = createMockOctokit("admin");
    const context = createContext();

    const result = await checkWritePermissions(mockOctokit, context);

    expect(result).toBe(true);
    expect(coreInfoSpy).toHaveBeenCalledWith(
      "Checking permissions for actor: test-user",
    );
    expect(coreInfoSpy).toHaveBeenCalledWith(
      "Permission level retrieved: admin",
    );
    expect(coreInfoSpy).toHaveBeenCalledWith("Actor has write access: admin");
  });

  test("should return true for write permissions", async () => {
    const mockOctokit = createMockOctokit("write");
    const context = createContext();

    const result = await checkWritePermissions(mockOctokit, context);

    expect(result).toBe(true);
    expect(coreInfoSpy).toHaveBeenCalledWith("Actor has write access: write");
  });

  test("should return false for read permissions", async () => {
    const mockOctokit = createMockOctokit("read");
    const context = createContext();

    const result = await checkWritePermissions(mockOctokit, context);

    expect(result).toBe(false);
    expect(coreWarningSpy).toHaveBeenCalledWith(
      "Actor has insufficient permissions: read",
    );
  });

  test("should return false for none permissions", async () => {
    const mockOctokit = createMockOctokit("none");
    const context = createContext();

    const result = await checkWritePermissions(mockOctokit, context);

    expect(result).toBe(false);
    expect(coreWarningSpy).toHaveBeenCalledWith(
      "Actor has insufficient permissions: none",
    );
  });

  test("should throw error when permission check fails", async () => {
    const error = new Error("API error");
    const mockOctokit = {
      repos: {
        getCollaboratorPermissionLevel: async () => {
          throw error;
        },
      },
    } as any;
    const context = createContext();

    await expect(checkWritePermissions(mockOctokit, context)).rejects.toThrow(
      "Failed to check permissions for test-user: Error: API error",
    );

    expect(coreErrorSpy).toHaveBeenCalledWith(
      "Failed to check permissions: Error: API error",
    );
  });

  test("should call API with correct parameters", async () => {
    let capturedParams: any;
    const mockOctokit = {
      repos: {
        getCollaboratorPermissionLevel: async (params: any) => {
          capturedParams = params;
          return { data: { permission: "write" } };
        },
      },
    } as any;
    const context = createContext();

    await checkWritePermissions(mockOctokit, context);

    expect(capturedParams).toEqual({
      owner: "test-owner",
      repo: "test-repo",
      username: "test-user",
    });
  });
});<|MERGE_RESOLUTION|>--- conflicted
+++ resolved
@@ -67,11 +67,8 @@
       disallowedTools: [],
       customInstructions: "",
       directPrompt: "",
-<<<<<<< HEAD
+      branchPrefix: "claude/",
       autoCreatePr: false,
-=======
-      branchPrefix: "claude/",
->>>>>>> 91c510a7
     },
   });
 
